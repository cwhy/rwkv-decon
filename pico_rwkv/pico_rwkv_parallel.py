--- conflicted
+++ resolved
@@ -47,25 +47,20 @@
     p = np.maximum(p1, p2)
     return (v1 * np.exp(p1 - p) + v2 * np.exp(p2 - p)), p
 
-def exp_mix(v1, v2, p1, p2):
-    p = max(p1, p2)
-    return np.exp(p - p1) * v1 + np.exp(p - p2) * v2
-
-
 def rwkv(state_wkv, r, k, v, ow, time_first, debug=False):
     """
     state_wkv: (v_state, wkv_bot, max_coef) / state[i, 2:].T
     """
     v_state, base_state, max_coef = state_wkv
 
-    v_state, base_state, _ = exp_mix_both(max_coef, k + time_first, v_state, v, base_state)
+    v_state, base_state, _ = exp_mix(max_coef, k + time_first, v_state, v, base_state)
     wkv = v_state / base_state
     return ow @ (r * wkv)
 
 
 def rwkv_state_flow(time_decay, state_wkv, k, v, **kwargs):
     v_state, base_state, max_coef = state_wkv
-    a, b, c = exp_mix_both(max_coef + time_decay, k, v_state, v, base_state)
+    a, b, c = exp_mix(max_coef + time_decay, k, v_state, v, base_state)
     return a, b, c
 
 
@@ -152,7 +147,6 @@
     wkv = v_state / base_state
     return (r * wkv) @ ow.T
 
-
 def lru_parallel_scannable_normalized(left, right):
     (l_exp_kv, l_w, p_w), (r_exp_kv, r_w, p_r) = left, right
     p = np.maximum(p_w + r_w, p_r)
@@ -164,23 +158,6 @@
     W = np.repeat(w[np.newaxis, :], v.shape[0], axis=0)
     ones = np.ones_like(k)
 
-<<<<<<< HEAD
-    v_state, _, v_p = lax.associative_scan(lru_parallel_scannable_normalized, (v, ones, k))
-    base_state, _, b_p = lax.associative_scan(lru_parallel_scannable_normalized, (ones, ones, k))
-    v_state = exp_mix(v_state, v, v_p, 1)
-
-    # curr_k = np.exp(u) * exp_k
-
-    # def shift1pad0(x):
-    #     return np.pad(x, ((1, 0), (0, 0)), mode='constant', constant_values=0)[:-1, :]
-
-    # v_state /= v_p
-    # base_state /= b_p
-    # v_state = shift1pad0(v_state) + curr_k * v
-    # base_state = shift1pad0(base_state) + curr_k
-
-    wkv = v_state / base_state
-=======
     a_state, _, p_state = lax.associative_scan(lru_parallel_scannable_normalized, (v, W, k))
     b_state, _, _ = lax.associative_scan(lru_parallel_scannable_normalized, (ones, W, k))
 
@@ -188,7 +165,6 @@
     d, _ = exp_add(b_state, ones, p_state, u+w+k)
 
     wkv = c / d
->>>>>>> 335aedac
     return (r * wkv) @ ow.T
 
 
@@ -277,12 +253,8 @@
         xn_token = layer_norm(x, **blocks[i]['ln1'])
         r, k, v = token_mixing_parallel(xn_token, zeros_padding, **block_w['att'])
 
-        xp = rwkv_parallel_scan(seq_len, r, k, v, block_w['att']['output']['weight'],
+        xp = rwkv_parallel_scan_stable(r, k, v, block_w['att']['output']['weight'],
                                 block_w['att']['time_first'], block_w['att']['time_decay'])
-        xp2 = rwkv_parallel_scan_stable(r, k, v, block_w['att']['output']['weight'],
-                                        block_w['att']['time_first'], block_w['att']['time_decay'])
-        print((xp - xp2).max(axis=-1))
-        assert np.allclose(xp, xp2)
         x += xp
         xn_channel = layer_norm(x, **blocks[i]['ln2'])
         xp = channel_mixing_parallel(xn_channel, zeros_padding, **block_w['ffn'])
